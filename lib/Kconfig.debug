--- conflicted
+++ resolved
@@ -926,7 +926,6 @@
 		fs/aio.c:222 [aio]__put_ioctx - "__put_ioctx:\040freeing\040%p\012"
 		fs/aio.c:248 [aio]ioctx_alloc - "ENOMEM:\040nr_events\040too\040high\012"
 		fs/aio.c:1770 [aio]sys_io_cancel - "calling\040cancel\012"
-<<<<<<< HEAD
 
 	  Example usage:
 
@@ -952,33 +951,6 @@
 
 	  See Documentation/dynamic-debug-howto.txt for additional information.
 
-=======
-
-	  Example usage:
-
-		// enable the message at line 1603 of file svcsock.c
-		nullarbor:~ # echo -n 'file svcsock.c line 1603 +p' >
-						<debugfs>/dynamic_debug/ddebug
-
-		// enable all the messages in file svcsock.c
-		nullarbor:~ # echo -n 'file svcsock.c +p' >
-						<debugfs>/dynamic_debug/ddebug
-
-		// enable all the messages in the NFS server module
-		nullarbor:~ # echo -n 'module nfsd +p' >
-						<debugfs>/dynamic_debug/ddebug
-
-		// enable all 12 messages in the function svc_process()
-		nullarbor:~ # echo -n 'func svc_process +p' >
-						<debugfs>/dynamic_debug/ddebug
-
-		// disable all 12 messages in the function svc_process()
-		nullarbor:~ # echo -n 'func svc_process -p' >
-						<debugfs>/dynamic_debug/ddebug
-
-	  See Documentation/dynamic-debug-howto.txt for additional information.
-
->>>>>>> 93cfb3c9
 config DMA_API_DEBUG
 	bool "Enable debugging of DMA-API usage"
 	depends on HAVE_DMA_API_DEBUG
