--- conflicted
+++ resolved
@@ -1,10 +1,6 @@
 VERSION = 3
 PATCHLEVEL = 1
-<<<<<<< HEAD
-SUBLEVEL = 8
-=======
 SUBLEVEL = 9
->>>>>>> 93dad393
 EXTRAVERSION =
 NAME = "Divemaster Edition"
 
@@ -166,7 +162,7 @@
 # SUBARCH tells the usermode build what the underlying arch is.  That is set
 # first, and if a usermode build is happening, the "ARCH=um" on the command
 # line overrides the setting of ARCH below.  If a native build is happening,
-# then ARCH is assigned, getting whatever value it gets normally, and 
+# then ARCH is assigned, getting whatever value it gets normally, and
 # SUBARCH is subsequently ignored.
 
 SUBARCH := $(shell uname -m | sed -e s/i.86/i386/ -e s/sun4u/sparc64/ \
@@ -293,7 +289,7 @@
 #         cmd_cc_o_c       = $(CC) $(c_flags) -c -o $@ $<
 #
 # If $(quiet) is empty, the whole command will be printed.
-# If it is set to "quiet_", only the short version will be printed. 
+# If it is set to "quiet_", only the short version will be printed.
 # If it is set to "silent_", nothing will be printed at all, since
 # the variable $(silent_cmd_cc_o_c) doesn't exist.
 #
@@ -855,7 +851,7 @@
 # First command is ':' to allow us to use + in front of this rule
 cmd_ksym_ld = $(cmd_vmlinux__)
 define rule_ksym_ld
-	: 
+	:
 	+$(call cmd,vmlinux_version)
 	$(call cmd,vmlinux__)
 	$(Q)echo 'cmd_$@ := $(cmd_vmlinux__)' > $(@D)/.$(@F).cmd
@@ -934,7 +930,7 @@
 vmlinux.o: $(modpost-init) $(vmlinux-main) FORCE
 	$(call if_changed_rule,vmlinux-modpost)
 
-# The actual objects are generated when descending, 
+# The actual objects are generated when descending,
 # make sure no implicit rule kicks in
 $(sort $(vmlinux-init) $(vmlinux-main)) $(vmlinux-lds): $(vmlinux-dirs) ;
 
@@ -1520,7 +1516,7 @@
 	$(build)=$(build-dir) $(@:.ko=.o)
 	$(Q)$(MAKE) -f $(srctree)/scripts/Makefile.modpost
 
-# FIXME Should go into a make.lib or something 
+# FIXME Should go into a make.lib or something
 # ===========================================================================
 
 quiet_cmd_rmdirs = $(if $(wildcard $(rm-dirs)),CLEAN   $(wildcard $(rm-dirs)))
