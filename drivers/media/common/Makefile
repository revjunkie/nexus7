saa7146-objs    := saa7146_i2c.o saa7146_core.o
saa7146_vv-objs := saa7146_fops.o saa7146_video.o saa7146_hlp.o saa7146_vbi.o
<<<<<<< HEAD
ir-common-objs  := ir-functions.o ir-keymaps.o ir-keytable.o
=======
>>>>>>> 2fbe74b9

obj-y += tuners/
obj-$(CONFIG_VIDEO_SAA7146) += saa7146.o
obj-$(CONFIG_VIDEO_SAA7146_VV) += saa7146_vv.o<|MERGE_RESOLUTION|>--- conflicted
+++ resolved
@@ -1,9 +1,5 @@
 saa7146-objs    := saa7146_i2c.o saa7146_core.o
 saa7146_vv-objs := saa7146_fops.o saa7146_video.o saa7146_hlp.o saa7146_vbi.o
-<<<<<<< HEAD
-ir-common-objs  := ir-functions.o ir-keymaps.o ir-keytable.o
-=======
->>>>>>> 2fbe74b9
 
 obj-y += tuners/
 obj-$(CONFIG_VIDEO_SAA7146) += saa7146.o
